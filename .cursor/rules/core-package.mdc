---
description: Use this rules set if you are working directly on the app package functionality or need to learn more about the builder app package.
globs:
alwaysApply: false
---

# UI Builder: App Package Rules (@app)

## 1. Overview

**Purpose:** The `packages/builder` package (`@openzeppelin/ui-builder-app`) is the main application hub for the UI Builder. It encompasses the primary user interface for constructing forms, the central **chain‑agnostic** logic, and the export system that generates standalone, runnable web application projects.

**Key Role:** Acts as the orchestrator, integrating functionalities from `@openzeppelin/ui-builder-renderer`, `@openzeppelin/ui-builder-styles`, `@openzeppelin/ui-builder-react-core`, and the various adapter packages (e.g., `@openzeppelin/ui-builder-adapter-evm`). It manages the application state (e.g., the multi‑step builder wizard) and delivers the primary user‑facing experience and export capabilities.

## 2. Core Functionality

- **Form Builder UI:** (`src/components/UIBuilder/`) Contains the multi‑step wizard and components allowing users to select a blockchain/contract/function, customize generated form fields (labels, validation, visibility), and preview the form in real time using the renderer package.
- **Chain‑Agnostic Core:** (`src/core/`) Houses foundational logic independent of specific blockchains. This includes:
  - Shared TypeScript types live in `@openzeppelin/ui-builder-types` (single source of truth). The `ContractAdapter` interface is defined at `packages/types/src/adapters/base.ts` and implemented by adapter packages.
  - Utility functions: Prefer `@openzeppelin/ui-builder-utils` (e.g., `logger`, `AppConfigService`, `cn`) over ad‑hoc implementations.
  - Reusable React providers/hooks are in `@openzeppelin/ui-builder-react-core`; component‑specific hooks reside with their components.
- **Export System:** (`src/export/`) Generates a complete, standalone React + Vite project from the user's configuration. Includes:
  - `AdapterConfigLoader`: Loads adapter‑specific configuration for export.
  - `TemplateManager`: Manages base project templates (e.g., `typescript-react-vite`) under `src/export/templates/`.
  - `FormCodeGenerator` & `TemplateProcessor`: Use templates in `src/export/codeTemplates/` and the render schema to create app code.
  - `PackageManager`: Resolves runtime/dev dependencies for the exported project based on template, adapter, and fields.
  - `StyleManager`: Ensures required styling and theme files are included.
  - `ZipGenerator`: Produces a downloadable `.zip` using `jszip`, entirely in the browser.
  - `cli/`: Export CLI at `src/export/cli/export-app.cjs`; use via `pnpm export-app export`.

## 3. Architecture

- **Monorepo Context:** Situated within the `ui-builder` pnpm monorepo. It is governed by root configurations (ESLint, Prettier, TypeScript, Vitest).
- **Package Dependencies:**
  - Consumes `@openzeppelin/ui-builder-renderer` for displaying form previews and as a core dependency in exported projects.
  - Consumes `@openzeppelin/ui-builder-styles` for the base theme and styles.
  - Consumes various `@openzeppelin/ui-builder-adapter-*` packages for blockchain‑specific functionality.
  - Consumes `@openzeppelin/ui-builder-react-core` for shared providers/hooks and context.
- **Adapter Pattern:** This is a foundational design principle. The `ContractAdapter` interface is defined in `packages/types/src/adapters/base.ts`, but the concrete implementations reside in separate packages (e.g., `@openzeppelin/ui-builder-adapter-evm`). These external adapters _must_ strictly adhere to the `ContractAdapter` interface contract. Compliance is verified by the `lint:adapters` script and CI pipeline.
- **Styling:**
  - Imports base styles and CSS variables from `@styles/global.css`.
  - Leverages Tailwind utility classes extensively for component styling.
  - Consumes centralized root configs (`tailwind.config.cjs`, `postcss.config.cjs`, `components.json`) via lightweight JS proxy files. **Does not** define its own theme; it inherits the centralized theme.
- **State Management:** Primarily relies on standard React Hooks (`useState`, `useReducer`, `useContext`). The Context API is used for managing state across the multi-step form builder wizard.
<<<<<<< HEAD
- **State Management:** Uses modular React hooks and providers (see `@openzeppelin/ui-builder-react-core` for adapter/wallet context) and focused builder hooks under `src/components/ContractsUIBuilder/hooks` for the multi-step wizard.
=======
- **State Management:** Uses modular React hooks and providers (see `@openzeppelin/contracts-ui-builder-react-core` for adapter/wallet context) and focused builder hooks under `src/components/UIBuilder/hooks` for the multi-step wizard.
>>>>>>> 0dfb6041
- **Export System Flow:** User Interaction -> UI State (`BuilderFormConfig`) -> `FormSchemaFactory` (using an external Adapter) -> Render schema -> `AppExportSystem` (orchestrates `AppCodeGenerator`, `TemplateManager`, `PackageManager`, `StyleManager`) -> `ZipGenerator` -> Download.
- **Vite Build & Plugins:** Uses Vite for the development server and production builds (`vite.config.ts`). The builder defines virtual modules to reliably load cross‑package assets/config and uses `import.meta.glob` for template discovery.

## 4. Coding Guidelines & Conventions

- **General:** Strictly adhere to all root-level project guidelines: Conventional Commits (`pnpm commit`), ESLint/Prettier (`pnpm fix-all`), and TypeScript best practices. Consult the root `README.md` and `tech-stack-rule.mdc`.
- **TypeScript:**
  - Utilize shared types from `@openzeppelin/ui-builder-types` and local builder types under `packages/builder/src/**` where applicable.
  - Use project path aliases (e.g., `@/` for `packages/builder/src`) and package namespaces like `@openzeppelin/ui-builder-renderer` and `@styles/`.
- **React:**
  - Use functional components and hooks. Extract complex, reusable logic into providers/hooks within `@openzeppelin/ui-builder-react-core` or local utilities.
- **Adapter Development:**
  - Adapter development occurs in separate `packages/adapter-*` directories.
  - Adapters must rigorously implement every method and property from the `ContractAdapter` interface (from `packages/types`). All blockchain‑specific logic (API calls, type mapping, validation) must reside within its dedicated adapter package.
- **Export System (`src/export/`):**
  - Maintain clear boundaries between the different managers and generators.
  - Use `.template.tsx` files in `src/export/codeTemplates/` for code generation. Avoid hardcoding large code blocks as strings.
- **Styling:**
  - Apply styles primarily using Tailwind utility classes.
  - Use `shadcn/ui` components from `@/components/ui`.
  - Do not create standalone `.css` files for components. Rely on utilities and the central theme. Use the `cn` utility for conditional classes.
- **Testing (`src/test/`, `__tests__`):**
  - Write comprehensive tests using Vitest. Utilize React Testing Library for component testing.
  - Thoroughly test core utilities, factories (`FormSchemaFactory`), and the entire export system flow.
  - Use mocks to isolate units and simulate external adapter behavior.

## 5. Key Files & Directories (within `packages/builder`)

- `src/App.tsx`: Main application component, handles routing and layout for the builder wizard.
- `src/main.tsx`: Root application entry point.
- `src/index.css`: Imports base styles to apply the centralized theme.
- ContractAdapter interface (reference): `packages/types/src/adapters/base.ts`.
- `src/core/ecosystems/*`: Ecosystem/adapter registry and dynamic loading.
- `src/core/**`: Core logic for configuration, schema utilities, and orchestration.
- `src/export/`: Parent directory for all export-related logic.
  - `FormExportSystem.ts`: Orchestrates the entire project export flow.
  - `FormCodeGenerator.ts`: Generates the form component code.
  - `TemplateManager.ts`: Manages the base project templates.
  - `PackageManager.ts`: Manages dependencies for the exported project.
  - `StyleManager.ts`: Manages styles for the exported project.
  - `ZipGenerator.ts`: Creates the final ZIP file.
  - `AdapterConfigLoader.ts`: Loads adapter-specific configurations.
- `vite.config.ts`: Primary Vite configuration.
- `vitest.config.ts`: Primary Vitest configuration.

## 6. Dependencies & Build

- **Key Runtime Dependencies:** `react`, `react-dom`, `react-hook-form`, `jszip`, `@openzeppelin/ui-builder-renderer`, `@openzeppelin/ui-builder-styles`, `@openzeppelin/ui-builder-react-core`, and various `@openzeppelin/ui-builder-adapter-*` packages.
- **Key Dev Dependencies:** `vite`, `typescript`, `@vitejs/plugin-react`, `tailwindcss`, `vitest`, `@testing-library/react`, `eslint`, `storybook`.
- **Build Process:** `pnpm --filter @openzeppelin/ui-builder-app build` executes `vite build`.
- **Development Server:** `pnpm --filter @openzeppelin/ui-builder-app dev` executes `vite`.
- **Testing:** `pnpm --filter @openzeppelin/ui-builder-app test` executes `vitest run`.<|MERGE_RESOLUTION|>--- conflicted
+++ resolved
@@ -42,13 +42,9 @@
   - Leverages Tailwind utility classes extensively for component styling.
   - Consumes centralized root configs (`tailwind.config.cjs`, `postcss.config.cjs`, `components.json`) via lightweight JS proxy files. **Does not** define its own theme; it inherits the centralized theme.
 - **State Management:** Primarily relies on standard React Hooks (`useState`, `useReducer`, `useContext`). The Context API is used for managing state across the multi-step form builder wizard.
-<<<<<<< HEAD
-- **State Management:** Uses modular React hooks and providers (see `@openzeppelin/ui-builder-react-core` for adapter/wallet context) and focused builder hooks under `src/components/ContractsUIBuilder/hooks` for the multi-step wizard.
-=======
-- **State Management:** Uses modular React hooks and providers (see `@openzeppelin/contracts-ui-builder-react-core` for adapter/wallet context) and focused builder hooks under `src/components/UIBuilder/hooks` for the multi-step wizard.
->>>>>>> 0dfb6041
-- **Export System Flow:** User Interaction -> UI State (`BuilderFormConfig`) -> `FormSchemaFactory` (using an external Adapter) -> Render schema -> `AppExportSystem` (orchestrates `AppCodeGenerator`, `TemplateManager`, `PackageManager`, `StyleManager`) -> `ZipGenerator` -> Download.
-- **Vite Build & Plugins:** Uses Vite for the development server and production builds (`vite.config.ts`). The builder defines virtual modules to reliably load cross‑package assets/config and uses `import.meta.glob` for template discovery.
+  - **State Management:** Uses modular React hooks and providers (see `@openzeppelin/ui-builder-react-core` for adapter/wallet context) and focused builder hooks under `src/components/UIBuilder/hooks` for the multi-step wizard.
+  - **Export System Flow:** User Interaction -> UI State (`BuilderFormConfig`) -> `FormSchemaFactory` (using an external Adapter) -> Render schema -> `AppExportSystem` (orchestrates `AppCodeGenerator`, `TemplateManager`, `PackageManager`, `StyleManager`) -> `ZipGenerator` -> Download.
+  - **Vite Build & Plugins:** Uses Vite for the development server and production builds (`vite.config.ts`). The builder defines virtual modules to reliably load cross‑package assets/config and uses `import.meta.glob` for template discovery.
 
 ## 4. Coding Guidelines & Conventions
 
