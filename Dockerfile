--- conflicted
+++ resolved
@@ -31,20 +31,9 @@
            pnpm install --frozen-lockfile && \
            rm .npmrc'
 
-<<<<<<< HEAD
-# RUN --mount=type=secret,id=npm_token,env=NPM_TOKEN \
-#     pnpm config set @openzeppelin:registry https://npm.pkg.github.com \
-#     pnpm config set //npm.pkg.github.com/:_authToken "$NPM_TOKEN" \
-#     pnpm install --frozen-lockfile
-
-# Build the core application
-# The filter @openzeppelin/transaction-form-builder-core targets the specific package we want to build
-RUN pnpm build
-=======
 # Build all packages in the correct order
 # This ensures workspace dependencies are built before the main application
 RUN NODE_OPTIONS='--max-old-space-size=8192' pnpm -r build
->>>>>>> c68c69c3
 
 # Runtime stage - using a slim image for a smaller footprint
 FROM node:20-slim AS runner
