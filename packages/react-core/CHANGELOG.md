# @openzeppelin/transaction-form-react-core

<<<<<<< HEAD
=======
## 0.8.0

### Patch Changes

- Updated dependencies [[`011123e`](https://github.com/OpenZeppelin/contracts-ui-builder/commit/011123ed8345f0a1ef11f0796bcb2422504763b9)]:
  - @openzeppelin/contracts-ui-builder-types@0.8.0
  - @openzeppelin/contracts-ui-builder-utils@0.8.0
  - @openzeppelin/contracts-ui-builder-ui@0.8.0

>>>>>>> 44af2a97
## 0.7.0

### Patch Changes

- Updated dependencies [[`b566f80`](https://github.com/OpenZeppelin/contracts-ui-builder/commit/b566f804b8fbc439f66fc3459c211ae4e96b75ec)]:
  - @openzeppelin/contracts-ui-builder-utils@0.7.0
  - @openzeppelin/contracts-ui-builder-ui@0.7.0

## 0.2.5

### Patch Changes

- Updated dependencies [[`ce96c10`](https://github.com/OpenZeppelin/contracts-ui-builder/commit/ce96c104e9e5df22ba335a8746cda740a70dbd0b)]:
  - @openzeppelin/contracts-ui-builder-types@0.4.0
  - @openzeppelin/contracts-ui-builder-ui@0.5.1
  - @openzeppelin/contracts-ui-builder-utils@0.4.1

## 0.2.4

### Patch Changes

- Updated dependencies [[`6ad118f`](https://github.com/OpenZeppelin/contracts-ui-builder/commit/6ad118fcac5aeb6c807bdcc9464de98791d2a20a)]:
  - @openzeppelin/contracts-ui-builder-ui@0.5.0

## 0.2.3

### Patch Changes

- [#80](https://github.com/OpenZeppelin/contracts-ui-builder/pull/80) [`d05bdeb`](https://github.com/OpenZeppelin/contracts-ui-builder/commit/d05bdebd110ed03280ebdc1a8c20e925d5f279cc) Thanks [@pasevin](https://github.com/pasevin)! - Route all console.\* logs through centralized logger from utils, add system tags, update tests to spy on logger, restore missing createAbiFunctionItem in EVM adapter, and apply lint/prettier fixes. No public API changes.

- Updated dependencies [[`d05bdeb`](https://github.com/OpenZeppelin/contracts-ui-builder/commit/d05bdebd110ed03280ebdc1a8c20e925d5f279cc)]:
  - @openzeppelin/contracts-ui-builder-ui@0.4.1

## 0.2.2

### Patch Changes

- Updated dependencies [[`521dc09`](https://github.com/OpenZeppelin/contracts-ui-builder/commit/521dc092e2394501affc9f3f37144ba8c735591c)]:
  - @openzeppelin/contracts-ui-builder-utils@0.4.0
  - @openzeppelin/contracts-ui-builder-ui@0.4.0

## 0.2.1

### Patch Changes

- Updated dependencies [[`ba62702`](https://github.com/OpenZeppelin/contracts-ui-builder/commit/ba62702eea64cc2a1989f2d1f568f22ff414a4ca), [`ba62702`](https://github.com/OpenZeppelin/contracts-ui-builder/commit/ba62702eea64cc2a1989f2d1f568f22ff414a4ca), [`ba62702`](https://github.com/OpenZeppelin/contracts-ui-builder/commit/ba62702eea64cc2a1989f2d1f568f22ff414a4ca)]:
  - @openzeppelin/contracts-ui-builder-ui@0.3.1
  - @openzeppelin/contracts-ui-builder-utils@0.3.1
  - @openzeppelin/contracts-ui-builder-types@0.3.0

## 0.2.0

### Minor Changes

- [#66](https://github.com/OpenZeppelin/contracts-ui-builder/pull/66) [`60fd645`](https://github.com/OpenZeppelin/contracts-ui-builder/commit/60fd6457fef301f87303fd22b03e12df10c26103) Thanks [@pasevin](https://github.com/pasevin)! - support contracts UIs CRUD

### Patch Changes

- Updated dependencies [[`60fd645`](https://github.com/OpenZeppelin/contracts-ui-builder/commit/60fd6457fef301f87303fd22b03e12df10c26103)]:
  - @openzeppelin/contracts-ui-builder-utils@0.3.0
  - @openzeppelin/contracts-ui-builder-ui@0.3.0

## 0.1.4

### Patch Changes

- [#64](https://github.com/OpenZeppelin/contracts-ui-builder/pull/64) [`875a7b8`](https://github.com/OpenZeppelin/contracts-ui-builder/commit/875a7b8f00bec08b869b4a59c4def6e7b1790479) Thanks [@pasevin](https://github.com/pasevin)! - changed import sorting library

- Updated dependencies [[`875a7b8`](https://github.com/OpenZeppelin/contracts-ui-builder/commit/875a7b8f00bec08b869b4a59c4def6e7b1790479)]:
  - @openzeppelin/contracts-ui-builder-types@0.2.1
  - @openzeppelin/contracts-ui-builder-utils@0.2.1
  - @openzeppelin/contracts-ui-builder-ui@0.2.1

## 0.1.3

### Patch Changes

- Updated dependencies [[`83c430e`](https://github.com/OpenZeppelin/contracts-ui-builder/commit/83c430e86f47733bde89b560b70a7a922eebfe81)]:
  - @openzeppelin/contracts-ui-builder-types@0.2.0
  - @openzeppelin/contracts-ui-builder-utils@0.2.0
  - @openzeppelin/contracts-ui-builder-ui@0.2.0

## 0.1.2

### Patch Changes

- [#52](https://github.com/OpenZeppelin/contracts-ui-builder/pull/52) [`3cb6dd7`](https://github.com/OpenZeppelin/contracts-ui-builder/commit/3cb6dd7e4f2bdf51860ae6abe51432bba0828037) Thanks [@pasevin](https://github.com/pasevin)! - resolves clean build issues due to missing packages

- Updated dependencies [[`3cb6dd7`](https://github.com/OpenZeppelin/contracts-ui-builder/commit/3cb6dd7e4f2bdf51860ae6abe51432bba0828037)]:
  - @openzeppelin/contracts-ui-builder-types@0.1.2
  - @openzeppelin/contracts-ui-builder-ui@0.1.2

## 1.17.0

### Minor Changes

- [`ac72bfd`](https://github.com/OpenZeppelin/transaction-form-builder/commit/ac72bfddf5e16b75b82a9d33713b37b97dc71f88) Thanks [@pasevin](https://github.com/pasevin)! - deduplicates code

### Patch Changes

- Updated dependencies [[`ac72bfd`](https://github.com/OpenZeppelin/transaction-form-builder/commit/ac72bfddf5e16b75b82a9d33713b37b97dc71f88)]:
  - @openzeppelin/transaction-form-ui@1.18.0

## 1.16.0

### Minor Changes

- [#37](https://github.com/OpenZeppelin/transaction-form-builder/pull/37) [`6b20ff8`](https://github.com/OpenZeppelin/transaction-form-builder/commit/6b20ff82cab748db41797dff0891890e35a24bfe) Thanks [@pasevin](https://github.com/pasevin)! - Introduces RPC configuration UI in the core and exported apps

### Patch Changes

- Updated dependencies [[`6b20ff8`](https://github.com/OpenZeppelin/transaction-form-builder/commit/6b20ff82cab748db41797dff0891890e35a24bfe)]:
  - @openzeppelin/contracts-ui-builder-types@1.16.0
  - @openzeppelin/transaction-form-utils@1.16.0
  - @openzeppelin/transaction-form-ui@1.16.0<|MERGE_RESOLUTION|>--- conflicted
+++ resolved
@@ -1,7 +1,5 @@
 # @openzeppelin/transaction-form-react-core
 
-<<<<<<< HEAD
-=======
 ## 0.8.0
 
 ### Patch Changes
@@ -11,7 +9,6 @@
   - @openzeppelin/contracts-ui-builder-utils@0.8.0
   - @openzeppelin/contracts-ui-builder-ui@0.8.0
 
->>>>>>> 44af2a97
 ## 0.7.0
 
 ### Patch Changes
