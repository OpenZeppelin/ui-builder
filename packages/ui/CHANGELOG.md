--- conflicted
+++ resolved
@@ -1,7 +1,5 @@
 # @openzeppelin/transaction-form-ui
 
-<<<<<<< HEAD
-=======
 ## 0.5.1
 
 ### Patch Changes
@@ -10,7 +8,6 @@
   - @openzeppelin/contracts-ui-builder-types@0.4.0
   - @openzeppelin/contracts-ui-builder-utils@0.4.1
 
->>>>>>> f683f748
 ## 0.5.0
 
 ### Minor Changes
