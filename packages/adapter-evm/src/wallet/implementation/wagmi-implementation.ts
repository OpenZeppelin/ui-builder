/**
 * Private Wagmi implementation for EVM wallet connection
 *
 * This file contains the internal implementation of Wagmi and Viem for wallet connection.
 * It's encapsulated within the EVM adapter and not exposed to the rest of the application.
 */
import { injected, metaMask, safe, walletConnect } from '@wagmi/connectors';
import {
  type Config,
  type GetAccountReturnType,
  type CreateConnectorFn as WagmiCreateConnectorFn,
  connect,
  createConfig,
  disconnect,
  getAccount,
  getPublicClient as getWagmiCorePublicClient,
  getWalletClient as getWagmiWalletClient,
  switchChain,
  watchAccount,
} from '@wagmi/core';
import { type Chain, PublicClient, WalletClient, http } from 'viem';

import type { Connector, UiKitConfiguration } from '@openzeppelin/transaction-form-types';
import { appConfigService, logger } from '@openzeppelin/transaction-form-utils';

import { evmNetworks } from '../../networks';
import { getWagmiConfigForRainbowKit } from '../rainbowkit';
import { type WagmiConfigChains } from '../types';

const LOG_SYSTEM = 'WagmiWalletImplementation'; // Define LOG_SYSTEM here

/**
 * Generates the supported chains for Wagmi from the EVM network configurations.
 * Only includes networks that have a viemChain property (ensuring wagmi compatibility).
 * This ensures that wagmi only supports networks that are defined in mainnet.ts and testnet.ts.
 */
const getSupportedChainsFromNetworks = (): readonly Chain[] => {
  const chains = evmNetworks
    .filter((network) => network.viemChain) // Only include networks with viemChain
    .map((network) => network.viemChain!)
    .filter((chain, index, self) => self.findIndex((c) => c.id === chain.id) === index); // Remove duplicates

  logger.info(
    LOG_SYSTEM,
    `Generated supported chains from network configurations: ${chains.length} chains`,
    chains.map((c) => ({ id: c.id, name: c.name }))
  );

  return chains;
};

/**
 * Generates the mapping from Viem chain IDs to application network IDs.
 * This mapping is auto-generated from the EVM network configurations.
 */
const getChainIdToNetworkIdMapping = (): Record<number, string> => {
  const mapping = evmNetworks
    .filter((network) => network.viemChain) // Only include networks with viemChain
    .reduce(
      (acc, network) => {
        acc[network.chainId] = network.id;
        return acc;
      },
      {} as Record<number, string>
    );

  logger.info(
    LOG_SYSTEM,
    'Generated chain ID to network ID mapping from network configurations:',
    mapping
  );

  return mapping;
};

/**
 * The supported chains for Wagmi, dynamically generated from network configurations.
 * This ensures consistency between adapter networks and wagmi-supported networks.
 */
const defaultSupportedChains: readonly Chain[] = getSupportedChainsFromNetworks();

/**
 * Auto-generated mapping from Viem chain IDs to application network IDs.
 * This mapping is essential for AppConfigService to look up RPC URL overrides.
 * It's automatically synchronized with the networks defined in mainnet.ts and testnet.ts.
 */
const viemChainIdToAppNetworkId: Record<number, string> = getChainIdToNetworkIdMapping();

/**
 * Class responsible for encapsulating Wagmi core logic for wallet interactions.
 * This class should not be used directly by UI components. The EvmAdapter
 * exposes a standardized interface for wallet operations.
 * It manages Wagmi Config instances and provides methods for wallet actions.
 */
export class WagmiWalletImplementation {
  private defaultInstanceConfig: Config | null = null;
  private activeWagmiConfig: Config | null = null; // To be set by EvmUiKitManager
  private unsubscribe?: ReturnType<typeof watchAccount>;
  private initialized: boolean = false;
  private walletConnectProjectId?: string;

  /**
   * Constructs the WagmiWalletImplementation.
   * Configuration for Wagmi is deferred until actually needed or set externally.
   * @param walletConnectProjectIdFromAppConfig - Optional WalletConnect Project ID from global app configuration.
   * @param initialUiKitConfig - Optional initial UI kit configuration, primarily for logging the anticipated kit.
   */
  constructor(
    walletConnectProjectIdFromAppConfig?: string,
    initialUiKitConfig?: UiKitConfiguration
  ) {
    this.walletConnectProjectId = walletConnectProjectIdFromAppConfig;
    logger.info(
      LOG_SYSTEM,
      'Constructor called. Initial anticipated kitName:',
      initialUiKitConfig?.kitName
    );
    this.initialized = true;
    logger.info(
      LOG_SYSTEM,
      'WagmiWalletImplementation instance initialized (Wagmi config creation deferred).'
    );
    // No config created here by default anymore.
  }

  /**
   * Sets the externally determined, currently active WagmiConfig instance.
   * This is typically called by EvmUiKitManager after it has resolved the appropriate
   * config for the selected UI kit (e.g., RainbowKit's config or a default custom config).
   * @param config - The Wagmi Config object to set as active, or null to clear it.
   */
  public setActiveWagmiConfig(config: Config | null): void {
    logger.info(
      LOG_SYSTEM,
      'setActiveWagmiConfig called with config:',
      config ? 'Valid Config' : 'Null'
    );
    this.activeWagmiConfig = config;

    // If the activeWagmiConfig instance has changed and there was an existing direct subscription
    // via onWalletConnectionChange, that subscription was bound to the *previous* config instance.
    // It might now be stale or not receive updates reflecting the new config context.
    // Consumers relying on onWalletConnectionChange for live updates across fundamental config changes
    // (e.g., switching UI kits or major network group changes affecting the config instance)
    // may need to re-invoke onWalletConnectionChange to get a new subscription bound to the new config.
    // UI components should primarily rely on useWalletState and derived hooks for reactivity,
    // which will naturally update with the new adapter/config context.
    if (this.unsubscribe) {
      logger.warn(
        LOG_SYSTEM,
        'setActiveWagmiConfig: Active WagmiConfig instance has changed. Existing direct watchAccount subscription (via onWalletConnectionChange) may be stale and operating on an old config instance.'
      );
    }
  }

  /**
   * Creates a default WagmiConfig instance on demand.
   * This configuration includes standard connectors (injected, MetaMask, Safe)
   * and WalletConnect if a project ID is available.
   * Used as a fallback or for 'custom' UI kit mode.
   * @returns A Wagmi Config object.
   */
  private createDefaultConfig(): Config {
    const baseConnectors: WagmiCreateConnectorFn[] = [injected(), metaMask(), safe()];
    if (this.walletConnectProjectId?.trim()) {
      baseConnectors.push(walletConnect({ projectId: this.walletConnectProjectId }));
      logger.info(LOG_SYSTEM, 'WalletConnect connector added to DEFAULT config.');
    } else {
      logger.warn(
        LOG_SYSTEM,
        'WalletConnect Project ID not provided; WC connector unavailable for DEFAULT config.'
      );
    }
    const transportsConfig = defaultSupportedChains.reduce(
      (acc, chainDefinition) => {
        let rpcUrlToUse: string | undefined = chainDefinition.rpcUrls.default?.http?.[0];
        const appNetworkIdString = viemChainIdToAppNetworkId[chainDefinition.id];
        if (appNetworkIdString) {
          const rpcOverrideSetting = appConfigService.getRpcEndpointOverride(appNetworkIdString);
          let httpRpcOverride: string | undefined;
          if (typeof rpcOverrideSetting === 'string') {
            httpRpcOverride = rpcOverrideSetting;
          } else if (typeof rpcOverrideSetting === 'object') {
            // Handle both RpcEndpointConfig and UserRpcProviderConfig
            if ('http' in rpcOverrideSetting && rpcOverrideSetting.http) {
              httpRpcOverride = rpcOverrideSetting.http;
            } else if ('url' in rpcOverrideSetting && rpcOverrideSetting.url) {
              httpRpcOverride = rpcOverrideSetting.url;
            }
          }
          if (httpRpcOverride) {
            logger.info(
              LOG_SYSTEM,
              `Using overridden RPC for chain ${chainDefinition.name} (default config): ${httpRpcOverride}`
            );
            rpcUrlToUse = httpRpcOverride;
          }
        }
        acc[chainDefinition.id] = http(rpcUrlToUse);
        return acc;
      },
      {} as Record<number, ReturnType<typeof http>>
    );
    try {
      const defaultConfig = createConfig({
        chains: defaultSupportedChains as unknown as WagmiConfigChains,
        connectors: baseConnectors,
        transports: transportsConfig,
      });
      logger.info(LOG_SYSTEM, 'Default Wagmi config created successfully on demand.');
      return defaultConfig;
    } catch (error) {
      logger.error(LOG_SYSTEM, 'Error creating default Wagmi config on demand:', error);
      return createConfig({
<<<<<<< HEAD
        chains: [evmNetworks[0].viemChain!] as unknown as WagmiConfigChains, // Fallback to first network's chain
        connectors: [injected()],
        transports: { [evmNetworks[0].viemChain!.id]: http() }, // Fallback to first network's chain
=======
        chains: [defaultSupportedChains[0]] as unknown as WagmiConfigChains,
        connectors: [injected()],
        transports: { [defaultSupportedChains[0].id]: http() },
>>>>>>> 2f73541b
      });
    }
  }

  /**
   * Wrapper function to convert AppConfigService RPC overrides to the format expected by RainbowKit.
   * @param networkId - The network ID to get RPC override for
   * @returns RPC configuration in the format expected by RainbowKit
   */
  private getRpcOverrideForRainbowKit(
    networkId: string
  ): string | { http?: string; ws?: string } | undefined {
    const rpcOverrideSetting = appConfigService.getRpcEndpointOverride(networkId);

    if (typeof rpcOverrideSetting === 'string') {
      return rpcOverrideSetting;
    } else if (typeof rpcOverrideSetting === 'object' && rpcOverrideSetting !== null) {
      // Check for UserRpcProviderConfig first
      if ('url' in rpcOverrideSetting && typeof rpcOverrideSetting.url === 'string') {
        // It's a UserRpcProviderConfig - convert url to http
        return {
          http: rpcOverrideSetting.url,
        };
      } else if ('http' in rpcOverrideSetting || 'ws' in rpcOverrideSetting) {
        // It's an RpcEndpointConfig
        const config = rpcOverrideSetting as { http?: string; ws?: string };
        return {
          http: config.http,
          ws: config.ws,
        };
      }
    }

    return undefined;
  }

  /**
   * Retrieves or creates the WagmiConfig specifically for RainbowKit.
   * This delegates to `getWagmiConfigForRainbowKit` service which handles caching
   * and uses RainbowKit's `getDefaultConfig`.
   * @param currentAdapterUiKitConfig - The fully resolved UI kit configuration for the adapter.
   * @returns A Promise resolving to the RainbowKit-specific Wagmi Config object, or null if creation fails or not RainbowKit.
   */
  public async getConfigForRainbowKit(
    currentAdapterUiKitConfig: UiKitConfiguration
  ): Promise<Config | null> {
    if (!this.initialized) {
      logger.error(
        LOG_SYSTEM,
        'getConfigForRainbowKit called before implementation initialization.'
      );
      return null;
    }
    if (currentAdapterUiKitConfig?.kitName !== 'rainbowkit') {
      logger.warn(
        LOG_SYSTEM,
        'getConfigForRainbowKit called, but kitName is not rainbowkit. Returning null.'
      );
      return null;
    }
    logger.info(
      LOG_SYSTEM,
      'getConfigForRainbowKit: Kit is RainbowKit. Proceeding to create/get config. CurrentAdapterUiKitConfig:',
      currentAdapterUiKitConfig
    );
    const rainbowKitWagmiConfig = await getWagmiConfigForRainbowKit(
      currentAdapterUiKitConfig,
      defaultSupportedChains as WagmiConfigChains,
      viemChainIdToAppNetworkId,
      this.getRpcOverrideForRainbowKit.bind(this)
    );
    if (rainbowKitWagmiConfig) {
      logger.info(LOG_SYSTEM, 'Returning RainbowKit-specific Wagmi config for provider.');
      return rainbowKitWagmiConfig;
    }
    logger.warn(LOG_SYSTEM, 'RainbowKit specific Wagmi config creation failed.');
    return null;
  }

  /**
   * Determines and returns the WagmiConfig to be used by EvmUiKitManager during its configuration process.
   * If RainbowKit is specified in the passed uiKitConfig, it attempts to get its specific config.
   * Otherwise, it falls back to creating/returning a default instance config.
   * @param uiKitConfig - The fully resolved UiKitConfiguration that the manager is currently processing.
   * @returns A Promise resolving to the determined Wagmi Config object.
   */
  public async getActiveConfigForManager(uiKitConfig: UiKitConfiguration): Promise<Config> {
    if (!this.initialized) {
      logger.error(
        LOG_SYSTEM,
        'getActiveConfigForManager called before initialization! Creating fallback.'
      );
      return createConfig({
<<<<<<< HEAD
        chains: [evmNetworks[0].viemChain!] as unknown as WagmiConfigChains, // Fallback to first network's chain
        transports: { [evmNetworks[0].viemChain!.id]: http() }, // Fallback to first network's chain
=======
        chains: [defaultSupportedChains[0]] as unknown as WagmiConfigChains,
        transports: { [defaultSupportedChains[0].id]: http() },
>>>>>>> 2f73541b
      });
    }

    if (uiKitConfig?.kitName === 'rainbowkit') {
      const rkConfig = await this.getConfigForRainbowKit(uiKitConfig);
      if (rkConfig) return rkConfig;
      logger.warn(
        LOG_SYSTEM,
        'getActiveConfigForManager: RainbowKit config failed, falling back to default.'
      );
    }

    if (!this.defaultInstanceConfig) {
      this.defaultInstanceConfig = this.createDefaultConfig();
    }
    return this.defaultInstanceConfig;
  }

  /**
   * @deprecated Prefer using methods that rely on the externally set `activeWagmiConfig`
   * or methods that determine contextually appropriate config like `getActiveConfigForManager` (for manager use)
   * or ensure `activeWagmiConfig` is set before calling wagmi actions.
   * This method returns the internally cached default config or the active one if set.
   * @returns The current default or active Wagmi Config object.
   */
  public getConfig(): Config {
    logger.warn(
      LOG_SYSTEM,
      'getConfig() is deprecated. Internal calls should use activeWagmiConfig if set, or ensure default is created.'
    );
    if (this.activeWagmiConfig) return this.activeWagmiConfig;
    if (!this.defaultInstanceConfig) {
      this.defaultInstanceConfig = this.createDefaultConfig();
    }
    return this.defaultInstanceConfig!;
  }

  /**
   * Gets the current wallet connection status (isConnected, address, chainId, etc.).
   * This is a synchronous operation and uses the `activeWagmiConfig` if set by `EvmUiKitManager`,
   * otherwise falls back to the default instance config (created on demand).
   * For UI reactivity to connection changes, `onWalletConnectionChange` or derived hooks are preferred.
   * @returns The current account status from Wagmi.
   */
  public getWalletConnectionStatus(): GetAccountReturnType {
    logger.debug(LOG_SYSTEM, 'getWalletConnectionStatus called.');
    const configToUse =
      this.activeWagmiConfig ||
      this.defaultInstanceConfig ||
      (this.defaultInstanceConfig = this.createDefaultConfig());
    if (!configToUse) {
      logger.error(LOG_SYSTEM, 'No config available for getWalletConnectionStatus!');
      // Return a valid GetAccountReturnType for a disconnected state
      return {
        isConnected: false,
        isConnecting: false,
        isDisconnected: true,
        isReconnecting: false,
        status: 'disconnected',
        address: undefined,
        addresses: undefined,
        chainId: undefined,
        chain: undefined,
        connector: undefined,
      };
    }
    return getAccount(configToUse);
  }

  /**
   * Subscribes to account and connection status changes from Wagmi.
   * The subscription is bound to the `activeWagmiConfig` if available at the time of call,
   * otherwise to the default instance config. If `activeWagmiConfig` changes later,
   * this specific subscription might become stale (see warning in `setActiveWagmiConfig`).
   * @param callback - Function to call when connection status changes.
   * @returns A function to unsubscribe from the changes.
   */
  public onWalletConnectionChange(
    callback: (status: GetAccountReturnType, prevStatus: GetAccountReturnType) => void
  ): () => void {
    if (!this.initialized) {
      logger.warn(LOG_SYSTEM, 'onWalletConnectionChange called before initialization. No-op.');
      return () => {};
    }
    if (this.unsubscribe) {
      this.unsubscribe();
      logger.debug(LOG_SYSTEM, 'Previous watchAccount unsubscribed.');
    }
    const configToUse =
      this.activeWagmiConfig ||
      this.defaultInstanceConfig ||
      (this.defaultInstanceConfig = this.createDefaultConfig());
    if (!configToUse) {
      logger.error(
        LOG_SYSTEM,
        'No config available for onWalletConnectionChange! Subscription not set.'
      );
      return () => {};
    }
    this.unsubscribe = watchAccount(configToUse, { onChange: callback });
    logger.info(
      LOG_SYSTEM,
      'watchAccount subscription established/re-established using config:',
      configToUse === this.activeWagmiConfig ? 'activeExternal' : 'defaultInstance'
    );
    return this.unsubscribe;
  }

  // Methods that perform actions should use the most current activeWagmiConfig
  /**
   * Gets the Viem Wallet Client for the currently connected account and chain, using the active Wagmi config.
   * @returns A Promise resolving to the Viem WalletClient or null if not connected or config not active.
   */
  public async getWalletClient(): Promise<WalletClient | null> {
    if (!this.initialized || !this.activeWagmiConfig) {
      logger.warn(
        LOG_SYSTEM,
        'getWalletClient: Not initialized or no activeWagmiConfig. Returning null.'
      );
      return null;
    }
    const accountStatus = getAccount(this.activeWagmiConfig);
    if (!accountStatus.isConnected || !accountStatus.chainId || !accountStatus.address) return null;
    return getWagmiWalletClient(this.activeWagmiConfig, {
      chainId: accountStatus.chainId,
      account: accountStatus.address,
    });
  }

  /**
   * Gets the Viem Public Client for the currently connected chain, using the active Wagmi config.
   * Note: Direct public client retrieval from WagmiConfig is complex in v2. This is a placeholder.
   * Prefer using Wagmi actions like readContract, simulateContract which use the public client internally.
   * @returns A Promise resolving to the Viem PublicClient or null.
   */
  public async getPublicClient(): Promise<PublicClient | null> {
    if (!this.initialized || !this.activeWagmiConfig) {
      logger.warn(
        LOG_SYSTEM,
        'getPublicClient: Not initialized or no activeWagmiConfig. Returning null.'
      );
      return null;
    }

    const accountStatus = getAccount(this.activeWagmiConfig); // Get current chain from the active config
    const currentChainId = accountStatus.chainId;

    if (!currentChainId) {
      logger.warn(
        LOG_SYSTEM,
        'getPublicClient: No connected chainId available from accountStatus. Returning null.'
      );
      return null;
    }

    try {
      // Use the getPublicClient action from wagmi/core
      // It requires the config and optionally a chainId. If no chainId, it uses the config's primary/first chain.
      // It's better to be explicit with the current chainId.
      const publicClient = getWagmiCorePublicClient(this.activeWagmiConfig, {
        chainId: currentChainId,
      });
      if (publicClient) {
        logger.info(
          LOG_SYSTEM,
          `getPublicClient: Successfully retrieved public client for chainId ${currentChainId}.`
        );
        return publicClient;
      }
      logger.warn(
        LOG_SYSTEM,
        `getPublicClient: getWagmiCorePublicClient returned undefined/null for chainId ${currentChainId}.`
      );
      return null;
    } catch (error) {
      logger.error(LOG_SYSTEM, 'Error getting public client from wagmi/core:', error);
      return null;
    }
  }

  /**
   * Gets the list of available wallet connectors from the active Wagmi config.
   * @returns A Promise resolving to an array of available connectors.
   */
  public async getAvailableConnectors(): Promise<Connector[]> {
    if (!this.initialized || !this.activeWagmiConfig) return [];
    return this.activeWagmiConfig.connectors.map((co) => ({ id: co.uid, name: co.name }));
  }

  /**
   * Initiates the connection process for a specific connector using the active Wagmi config.
   * @param connectorId - The ID of the connector to use.
   * @returns A Promise with connection result including address and chainId if successful.
   */
  public async connect(
    connectorId: string
  ): Promise<{ connected: boolean; address?: string; chainId?: number; error?: string }> {
    if (!this.initialized || !this.activeWagmiConfig)
      throw new Error('Wallet not initialized or no active config');
    const connectorToUse = this.activeWagmiConfig.connectors.find(
      (cn) => cn.id === connectorId || cn.uid === connectorId
    );
    if (!connectorToUse) throw new Error(`Connector ${connectorId} not found`);
    const res = await connect(this.activeWagmiConfig, { connector: connectorToUse });
    return { connected: true, address: res.accounts[0], chainId: res.chainId };
  }

  /**
   * Disconnects the currently connected wallet using the active Wagmi config.
   * @returns A Promise with disconnection result.
   */
  public async disconnect(): Promise<{ disconnected: boolean; error?: string }> {
    if (!this.initialized || !this.activeWagmiConfig)
      return { disconnected: false, error: 'Wallet not initialized or no active config' };
    await disconnect(this.activeWagmiConfig);
    return { disconnected: true };
  }

  /**
   * Prompts the user to switch to the specified network using the active Wagmi config.
   * @param chainId - The target chain ID to switch to.
   * @returns A Promise that resolves if the switch is successful, or rejects with an error.
   */
  public async switchNetwork(chainId: number): Promise<void> {
    if (!this.initialized || !this.activeWagmiConfig)
      throw new Error('Wallet not initialized or no active config');
    await switchChain(this.activeWagmiConfig, { chainId });
  }

  // ... (rest of class, ensure all wagmi/core actions use this.activeWagmiConfig if available and appropriate)
}<|MERGE_RESOLUTION|>--- conflicted
+++ resolved
@@ -212,15 +212,9 @@
     } catch (error) {
       logger.error(LOG_SYSTEM, 'Error creating default Wagmi config on demand:', error);
       return createConfig({
-<<<<<<< HEAD
-        chains: [evmNetworks[0].viemChain!] as unknown as WagmiConfigChains, // Fallback to first network's chain
-        connectors: [injected()],
-        transports: { [evmNetworks[0].viemChain!.id]: http() }, // Fallback to first network's chain
-=======
         chains: [defaultSupportedChains[0]] as unknown as WagmiConfigChains,
         connectors: [injected()],
         transports: { [defaultSupportedChains[0].id]: http() },
->>>>>>> 2f73541b
       });
     }
   }
@@ -314,13 +308,8 @@
         'getActiveConfigForManager called before initialization! Creating fallback.'
       );
       return createConfig({
-<<<<<<< HEAD
-        chains: [evmNetworks[0].viemChain!] as unknown as WagmiConfigChains, // Fallback to first network's chain
-        transports: { [evmNetworks[0].viemChain!.id]: http() }, // Fallback to first network's chain
-=======
         chains: [defaultSupportedChains[0]] as unknown as WagmiConfigChains,
         transports: { [defaultSupportedChains[0].id]: http() },
->>>>>>> 2f73541b
       });
     }
 
