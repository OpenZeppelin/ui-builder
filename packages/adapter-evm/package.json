--- conflicted
+++ resolved
@@ -1,10 +1,6 @@
 {
   "name": "@openzeppelin/contracts-ui-builder-adapter-evm",
-<<<<<<< HEAD
-  "version": "0.7.1",
-=======
   "version": "0.8.0",
->>>>>>> 44af2a97
   "private": false,
   "description": "EVM Adapter for Contracts UI Builder",
   "keywords": [
