--- conflicted
+++ resolved
@@ -1,7 +1,5 @@
 # @openzeppelin/contracts-ui-builder-storage
 
-<<<<<<< HEAD
-=======
 ## 0.8.0
 
 ### Patch Changes
@@ -10,7 +8,6 @@
   - @openzeppelin/contracts-ui-builder-types@0.8.0
   - @openzeppelin/contracts-ui-builder-utils@0.8.0
 
->>>>>>> 44af2a97
 ## 0.7.0
 
 ### Patch Changes
