{
<<<<<<< HEAD
  "name": "@openzeppelin/ui-builder-renderer",
  "version": "0.8.0",
=======
  "name": "@openzeppelin/contracts-ui-builder-renderer",
  "version": "0.9.0",
>>>>>>> 75ea24e1
  "private": false,
  "description": "A specialized library for rendering customizable transaction forms for blockchain applications.",
  "type": "module",
  "main": "dist/index.cjs",
  "module": "dist/index.js",
  "types": "dist/index.d.ts",
  "exports": {
    ".": {
      "types": "./dist/index.d.ts",
      "import": "./dist/index.js",
      "require": "./dist/index.cjs"
    },
    "./index.css": "./dist/index.css",
    "./types/*": {
      "types": "./dist/types/*.d.ts",
      "import": "./dist/types/*.js",
      "require": "./dist/types/*.cjs"
    },
    "./package.json": "./package.json"
  },
  "sideEffects": false,
  "files": [
    "dist",
    "README.md"
  ],
  "publishConfig": {
    "access": "public"
  },
  "scripts": {
    "dev": "vite",
    "build": "tsup",
    "clean": "rm -rf dist tsconfig.tsbuildinfo",
    "prepublishOnly": "[ \"$SKIP_PUBLISH_BUILD\" = \"true\" ] || pnpm run build",
    "test": "vitest run",
    "test:watch": "vitest",
    "test:coverage": "vitest run --coverage",
    "lint": "eslint . --ext ts,tsx --report-unused-disable-directives --max-warnings 0",
    "lint:fix": "eslint . --ext ts,tsx --fix",
    "format": "prettier --write \"src/**/*.{ts,tsx,css}\" --config ../../.prettierrc.cjs",
    "format:check": "prettier --check \"src/**/*.{ts,tsx,css}\" --config ../../.prettierrc.cjs",
    "storybook": "cd ../.. && pnpm storybook",
    "build-storybook": "cd ../.. && pnpm build-storybook"
  },
  "keywords": [
    "form",
    "renderer",
    "blockchain",
    "react"
  ],
  "author": "OpenZeppelin",
  "license": "MIT",
  "repository": {
    "type": "git",
    "url": "https://github.com/OpenZeppelin/ui-builder",
    "directory": "packages/renderer"
  },
  "peerDependencies": {
    "react": "^18.0.0 || ^19.0.0",
    "react-dom": "^18.0.0 || ^19.0.0",
    "react-hook-form": "^7.0.0"
  },
  "dependencies": {
    "@hookform/resolvers": "^4.1.3",
    "@openzeppelin/ui-builder-types": "workspace:*",
    "@openzeppelin/ui-builder-ui": "workspace:*",
    "@openzeppelin/ui-builder-utils": "workspace:*",
    "@radix-ui/react-checkbox": "^1.3.2",
    "@radix-ui/react-label": "^2.1.7",
    "@radix-ui/react-progress": "^1.1.7",
    "@radix-ui/react-radio-group": "^1.3.7",
    "class-variance-authority": "^0.7.1",
    "clsx": "^2.1.1",
    "lucide-react": "^0.503.0",
    "react": "^19.1.1",
    "react-dom": "^19.1.1",
    "react-hook-form": "^7.62.0",
    "tailwind-merge": "^3.3.1"
  },
  "devDependencies": {
    "@testing-library/jest-dom": "^6.6.4",
    "@testing-library/react": "^16.3.0",
    "@testing-library/user-event": "^14.6.1",
    "@types/react": "^19.1.9",
    "@types/react-dom": "^19.1.7",
    "@typescript-eslint/eslint-plugin": "^8.39.0",
    "@typescript-eslint/parser": "^8.39.0",
    "@vitejs/plugin-react": "^4.7.0",
    "eslint": "^9.32.0",
    "eslint-config-prettier": "^10.1.8",
    "eslint-plugin-react": "^7.37.5",
    "eslint-plugin-react-hooks": "^5.2.0",
    "jsdom": "^26.1.0",
    "prettier": "^3.6.2",
    "prettier-eslint": "^16.4.2",
    "prettier-plugin-tailwindcss": "^0.6.14",
    "typescript": "^5.9.2",
    "vitest": "^3.2.4"
  }
}<|MERGE_RESOLUTION|>--- conflicted
+++ resolved
@@ -1,11 +1,6 @@
 {
-<<<<<<< HEAD
   "name": "@openzeppelin/ui-builder-renderer",
-  "version": "0.8.0",
-=======
-  "name": "@openzeppelin/contracts-ui-builder-renderer",
   "version": "0.9.0",
->>>>>>> 75ea24e1
   "private": false,
   "description": "A specialized library for rendering customizable transaction forms for blockchain applications.",
   "type": "module",
