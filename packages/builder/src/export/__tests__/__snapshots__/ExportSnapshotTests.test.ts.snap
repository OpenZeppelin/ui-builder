// Vitest Snapshot v1, https://vitest.dev/guide/snapshot.html

exports[`Export Snapshot Tests > Conditional File Modifications > should modify styles.css import correctly based on isCliBuildTarget option > styles-css-cli 1`] = `
"@import 'tailwindcss' source('../../../');
@import './styles/global.css';

/* Base styles... */"
`;

exports[`Export Snapshot Tests > Conditional File Modifications > should modify styles.css import correctly based on isCliBuildTarget option > styles-css-ui 1`] = `
"@import 'tailwindcss';
@import './styles/global.css';

/* Base styles... */"
`;

exports[`Export Snapshot Tests > EVM Export Snapshots > should match snapshot for App component > app-component-evm 1`] = `
"import {
  useDerivedAccountStatus,
  useWalletState,
  WalletConnectionWithSettings,
} from '@openzeppelin/contracts-ui-builder-react-core';
import { Footer } from '@openzeppelin/contracts-ui-builder-ui';

import GeneratedForm from './components/GeneratedForm';

/**
 * App Component
 *
 * Main application component that wraps the form.
 * Uses useWalletState to get the active adapter.
 */
export function App() {
  const { activeAdapter, isAdapterLoading } = useWalletState();
  const { isConnected: isWalletConnectedForForm } = useDerivedAccountStatus();

  if (isAdapterLoading) {
    return <div className="app-loading">Loading adapter...</div>;
  }
  if (!activeAdapter) {
    return (
      <div className="app-error">
        Adapter not available. Please ensure network is selected and supported.
      </div>
    );
  }

  return (
    <div className="app">
      <header className="header border-b px-6 py-3">
        <div className="container mx-auto flex items-center justify-between">
          <div className="flex items-center gap-4">
            <img src="/OZ-Logo-BlackBG.svg" alt="OpenZeppelin Logo" className="h-6 w-auto" />
            <div className="h-5 border-l border-gray-300 mx-1"></div>
            <div>
              <h1 className="text-base font-medium">transfer</h1>
              <p className="text-xs text-muted-foreground">
                Form for interacting with blockchain contracts
              </p>
            </div>
          </div>
          <WalletConnectionWithSettings />
        </div>
      </header>

      <main className="main">
        <div className="container">
          <GeneratedForm adapter={activeAdapter} isWalletConnected={isWalletConnectedForForm} />
        </div>
      </main>

      <Footer />
    </div>
  );
}
"
`;

exports[`Export Snapshot Tests > EVM Export Snapshots > should match snapshot for EVM adapter > evm-adapter 1`] = `""`;

exports[`Export Snapshot Tests > EVM Export Snapshots > should match snapshot for Form component > form-component-evm 1`] = `
"import { useState } from 'react';

import {
  ContractActionBar,
  ContractStateWidget,
  TransactionForm,
} from '@openzeppelin/contracts-ui-builder-renderer';
import type {
  ContractAdapter,
  ContractSchema,
  ExecutionConfig,
  RenderFormSchema,
} from '@openzeppelin/contracts-ui-builder-types';
import { Card, CardContent } from '@openzeppelin/contracts-ui-builder-ui';

// Props for GeneratedForm
interface GeneratedFormProps {
  adapter: ContractAdapter;
  isWalletConnected?: boolean;
}

/**
 * Generated Transaction Form for transfer
 *
 * This component renders a form for interacting with a blockchain contract.
 * It uses the shared renderer package which ensures consistent behavior
 * with the preview in the builder app.
 */
export default function GeneratedForm({ adapter, isWalletConnected }: GeneratedFormProps) {
  // TODO: Enable this useEffect as a fallback?
  // If the adapter supports runtime schema loading (e.g., via Etherscan)
  // and the injected schema is missing or invalid, this could attempt to load it.
  /*
  const [contractSchema, setContractSchema] = useState<ContractSchema | null>(null);
  */
  const [isWidgetVisible, setIsWidgetVisible] = useState(false);
  const [loadError, _setLoadError] = useState<Error | null>(null);
  // Form schema generated from the builder and transformed by FormSchemaFactory
  const formSchema: RenderFormSchema = {
    functionId: 'transfer',
    layout: {
      columns: 1,
      spacing: 'normal',
      labelPosition: 'top',
    },
    validation: {
      mode: 'onChange',
      showErrors: 'inline',
    },
    theme: {},
    contractAddress: '0xe34139463bA50bD61336E0c446Bd8C0867c6fE65',
    id: 'form-transfer',
    title: 'Transfer',
    description: 'Form for interacting with the Transfer function.',
    fields: [
      {
        id: '[id]',
        name: 'testParam',
        label: 'Test Parameter',
        type: 'text',
        placeholder: 'Enter test parameter',
        helperText: 'Description for Test Parameter',
        validation: {
          required: true,
        },
      },
    ],
    submitButton: {
      text: 'Execute Transfer',
      loadingText: 'Processing...',
      variant: 'primary',
    },
  }; /*@@FORM_SCHEMA_JSON@@*/

  // Contract schema injected by generator (loaded or imported by the user)
  const contractSchema: ContractSchema = {
    ecosystem: 'evm',
    name: 'MockContract',
    address: '0x1234567890123456789012345678901234567890',
    functions: [
      {
        id: 'transfer',
        name: 'transfer',
        displayName: 'Transfer',
        inputs: [],
        type: 'function',
        modifiesState: true,
      },
      {
        id: 'viewFunction',
        name: 'viewFunction',
        displayName: 'View Function',
        inputs: [],
        type: 'function',
        modifiesState: false,
        stateMutability: 'view',
      },
    ],
  };

  // Execution configuration selected in the builder
  const executionConfig: ExecutionConfig | undefined = {
    method: 'eoa',
    allowAny: true,
  };

  const contractAddress = formSchema.contractAddress;

  // TODO: Enable this useEffect as a fallback?
  // If the adapter supports runtime schema loading (e.g., via Etherscan)
  // and the injected schema is missing or invalid, this could attempt to load it.
  /*
  useEffect(() => {
    setLoadError(null);
    setContractSchema(null);

    if (contractAddress) {
      adapter
        .loadContract(contractAddress)
        .then(setContractSchema)
        .catch((err: unknown) => {
          // Catch error during contract loading
          logger.error('GeneratedForm', 'Error loading contract schema:', err);
          // Create a new Error object if caught value is not already one
          const errorToSet =
            err instanceof Error ? err : new Error('Failed to load contract state');
          setLoadError(errorToSet);
          setContractSchema(null);
        });
    } else {
      setContractSchema(null);
    }
  }, [contractAddress, adapter]);
  */

  // Decide which schema to use: prioritize injected, fallback maybe later?
  const schemaToUse = contractSchema; // Sticking to injected schema for now

  const toggleWidget = () => {
    setIsWidgetVisible((prev: boolean) => !prev);
  };

  return (
    <div className="space-y-6">
      {/* Contract Action Bar - consistent with builder app */}
      {adapter.networkConfig && (
        <ContractActionBar
          networkConfig={adapter.networkConfig}
          contractAddress={contractAddress}
          onToggleContractState={toggleWidget}
          isWidgetExpanded={isWidgetVisible}
        />
      )}

      <div className="flex gap-4">
        {/* Contract State Widget on the left side - matching builder app layout */}
        {contractAddress && isWidgetVisible && (
          <div className="w-[300px] flex-shrink-0">
            <div className="sticky top-4">
              <ContractStateWidget
                contractSchema={schemaToUse}
                contractAddress={contractAddress}
                adapter={adapter}
                isVisible={isWidgetVisible}
                onToggle={toggleWidget}
                error={loadError}
              />
            </div>
          </div>
        )}

        {/* Main form on the right side */}
        <div className="flex-1">
          <Card>
            <CardContent className="space-y-4">
              <TransactionForm
                schema={formSchema}
                contractSchema={contractSchema}
                adapter={adapter}
                isWalletConnected={isWalletConnected}
                executionConfig={executionConfig}
              />
            </CardContent>
          </Card>
        </div>
      </div>
    </div>
  );
}
"
`;

exports[`Export Snapshot Tests > EVM Export Snapshots > should match snapshot for adapters index > adapter-index-evm 1`] = `""`;

exports[`Export Snapshot Tests > EVM Export Snapshots > should match snapshot for package.json structure > package-json-evm 1`] = `
{
  "dependencies": {
<<<<<<< HEAD
    "@openzeppelin/contracts-ui-builder-adapter-evm": "^0.7.1",
    "@openzeppelin/contracts-ui-builder-react-core": "^0.7.0",
    "@openzeppelin/contracts-ui-builder-renderer": "^0.7.2",
    "@openzeppelin/contracts-ui-builder-types": "^0.4.0",
    "@openzeppelin/contracts-ui-builder-ui": "^0.7.2",
    "@openzeppelin/contracts-ui-builder-utils": "^0.7.0",
=======
    "@openzeppelin/contracts-ui-builder-adapter-evm": "^0.8.0",
    "@openzeppelin/contracts-ui-builder-react-core": "^0.8.0",
    "@openzeppelin/contracts-ui-builder-renderer": "^0.8.0",
    "@openzeppelin/contracts-ui-builder-types": "^0.8.0",
    "@openzeppelin/contracts-ui-builder-ui": "^0.8.0",
    "@openzeppelin/contracts-ui-builder-utils": "^0.8.0",
>>>>>>> 44af2a97
    "@tanstack/react-query": "^5.0.0",
    "@wagmi/core": "^2.20.3",
    "react": "^19.0.0",
    "react-dom": "^19.0.0",
    "react-hook-form": "^7.60.0",
    "viem": "^2.28.0",
    "wagmi": "^2.15.0",
  },
  "devDependencies": {
    "@tailwindcss/vite": "^4.1.11",
    "@types/lodash": "^4.17.5",
    "@types/react": "^19.0.10",
    "@types/react-dom": "^19.0.4",
    "@typescript-eslint/eslint-plugin": "^8.26.0",
    "@typescript-eslint/parser": "^8.26.0",
    "@vitejs/plugin-react": "^4.3.1",
    "eslint": "^9.3.0",
    "eslint-plugin-react-hooks": "^5.0.0",
    "eslint-plugin-react-refresh": "^0.4.5",
    "tailwindcss": "^4.0.0",
    "typescript": "^5.8.2",
    "vite": "^6.2.5",
  },
  "scripts": {
    "build": "tsc && vite build",
    "check-deps": "npm outdated",
    "dev": "vite",
    "lint": "eslint . --ext ts,tsx --report-unused-disable-directives --max-warnings 0",
    "preview": "vite preview",
    "update-renderer": "npm update @openzeppelin/contracts-ui-builder-renderer",
  },
}
`;

exports[`Export Snapshot Tests > Solana Export Snapshots > should match snapshot for Solana adapter > solana-adapter 1`] = `""`;

exports[`Export Snapshot Tests > Solana Export Snapshots > should match snapshot for adapters index with Solana > adapter-index-solana 1`] = `""`;

exports[`Export Snapshot Tests > Solana Export Snapshots > should match snapshot for package.json with Solana dependencies > package-json-solana 1`] = `
{
  "dependencies": {
<<<<<<< HEAD
    "@openzeppelin/contracts-ui-builder-adapter-evm": "^0.7.1",
    "@openzeppelin/contracts-ui-builder-react-core": "^0.7.0",
    "@openzeppelin/contracts-ui-builder-renderer": "^0.7.2",
    "@openzeppelin/contracts-ui-builder-types": "^0.4.0",
    "@openzeppelin/contracts-ui-builder-ui": "^0.7.2",
    "@openzeppelin/contracts-ui-builder-utils": "^0.7.0",
=======
    "@openzeppelin/contracts-ui-builder-adapter-evm": "^0.8.0",
    "@openzeppelin/contracts-ui-builder-react-core": "^0.8.0",
    "@openzeppelin/contracts-ui-builder-renderer": "^0.8.0",
    "@openzeppelin/contracts-ui-builder-types": "^0.8.0",
    "@openzeppelin/contracts-ui-builder-ui": "^0.8.0",
    "@openzeppelin/contracts-ui-builder-utils": "^0.8.0",
>>>>>>> 44af2a97
    "@tanstack/react-query": "^5.0.0",
    "@wagmi/core": "^2.20.3",
    "react": "^19.0.0",
    "react-dom": "^19.0.0",
    "react-hook-form": "^7.60.0",
    "viem": "^2.28.0",
    "wagmi": "^2.15.0",
  },
  "devDependencies": {
    "@tailwindcss/vite": "^4.1.11",
    "@types/lodash": "^4.17.5",
    "@types/react": "^19.0.10",
    "@types/react-dom": "^19.0.4",
    "@typescript-eslint/eslint-plugin": "^8.26.0",
    "@typescript-eslint/parser": "^8.26.0",
    "@vitejs/plugin-react": "^4.3.1",
    "eslint": "^9.3.0",
    "eslint-plugin-react-hooks": "^5.0.0",
    "eslint-plugin-react-refresh": "^0.4.5",
    "tailwindcss": "^4.0.0",
    "typescript": "^5.8.2",
    "vite": "^6.2.5",
  },
  "scripts": {
    "build": "tsc && vite build",
    "check-deps": "npm outdated",
    "dev": "vite",
    "lint": "eslint . --ext ts,tsx --report-unused-disable-directives --max-warnings 0",
    "preview": "vite preview",
    "update-renderer": "npm update @openzeppelin/contracts-ui-builder-renderer",
  },
}
`;<|MERGE_RESOLUTION|>--- conflicted
+++ resolved
@@ -276,21 +276,12 @@
 exports[`Export Snapshot Tests > EVM Export Snapshots > should match snapshot for package.json structure > package-json-evm 1`] = `
 {
   "dependencies": {
-<<<<<<< HEAD
-    "@openzeppelin/contracts-ui-builder-adapter-evm": "^0.7.1",
-    "@openzeppelin/contracts-ui-builder-react-core": "^0.7.0",
-    "@openzeppelin/contracts-ui-builder-renderer": "^0.7.2",
-    "@openzeppelin/contracts-ui-builder-types": "^0.4.0",
-    "@openzeppelin/contracts-ui-builder-ui": "^0.7.2",
-    "@openzeppelin/contracts-ui-builder-utils": "^0.7.0",
-=======
     "@openzeppelin/contracts-ui-builder-adapter-evm": "^0.8.0",
     "@openzeppelin/contracts-ui-builder-react-core": "^0.8.0",
     "@openzeppelin/contracts-ui-builder-renderer": "^0.8.0",
     "@openzeppelin/contracts-ui-builder-types": "^0.8.0",
     "@openzeppelin/contracts-ui-builder-ui": "^0.8.0",
     "@openzeppelin/contracts-ui-builder-utils": "^0.8.0",
->>>>>>> 44af2a97
     "@tanstack/react-query": "^5.0.0",
     "@wagmi/core": "^2.20.3",
     "react": "^19.0.0",
@@ -332,21 +323,12 @@
 exports[`Export Snapshot Tests > Solana Export Snapshots > should match snapshot for package.json with Solana dependencies > package-json-solana 1`] = `
 {
   "dependencies": {
-<<<<<<< HEAD
-    "@openzeppelin/contracts-ui-builder-adapter-evm": "^0.7.1",
-    "@openzeppelin/contracts-ui-builder-react-core": "^0.7.0",
-    "@openzeppelin/contracts-ui-builder-renderer": "^0.7.2",
-    "@openzeppelin/contracts-ui-builder-types": "^0.4.0",
-    "@openzeppelin/contracts-ui-builder-ui": "^0.7.2",
-    "@openzeppelin/contracts-ui-builder-utils": "^0.7.0",
-=======
     "@openzeppelin/contracts-ui-builder-adapter-evm": "^0.8.0",
     "@openzeppelin/contracts-ui-builder-react-core": "^0.8.0",
     "@openzeppelin/contracts-ui-builder-renderer": "^0.8.0",
     "@openzeppelin/contracts-ui-builder-types": "^0.8.0",
     "@openzeppelin/contracts-ui-builder-ui": "^0.8.0",
     "@openzeppelin/contracts-ui-builder-utils": "^0.8.0",
->>>>>>> 44af2a97
     "@tanstack/react-query": "^5.0.0",
     "@wagmi/core": "^2.20.3",
     "react": "^19.0.0",
