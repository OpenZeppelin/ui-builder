--- conflicted
+++ resolved
@@ -276,21 +276,12 @@
 exports[`Export Snapshot Tests > EVM Export Snapshots > should match snapshot for package.json structure > package-json-evm 1`] = `
 {
   "dependencies": {
-<<<<<<< HEAD
-    "@openzeppelin/ui-builder-adapter-evm": "^0.8.0",
-    "@openzeppelin/ui-builder-react-core": "^0.8.0",
-    "@openzeppelin/ui-builder-renderer": "^0.8.0",
-    "@openzeppelin/ui-builder-types": "^0.8.0",
-    "@openzeppelin/ui-builder-ui": "^0.8.0",
-    "@openzeppelin/ui-builder-utils": "^0.8.0",
-=======
-    "@openzeppelin/contracts-ui-builder-adapter-evm": "^0.9.0",
-    "@openzeppelin/contracts-ui-builder-react-core": "^0.9.0",
-    "@openzeppelin/contracts-ui-builder-renderer": "^0.9.0",
-    "@openzeppelin/contracts-ui-builder-types": "^0.9.0",
-    "@openzeppelin/contracts-ui-builder-ui": "^0.9.0",
-    "@openzeppelin/contracts-ui-builder-utils": "^0.9.0",
->>>>>>> 75ea24e1
+    "@openzeppelin/ui-builder-adapter-evm": "^0.9.0",
+    "@openzeppelin/ui-builder-react-core": "^0.9.0",
+    "@openzeppelin/ui-builder-renderer": "^0.9.0",
+    "@openzeppelin/ui-builder-types": "^0.9.0",
+    "@openzeppelin/ui-builder-ui": "^0.9.0",
+    "@openzeppelin/ui-builder-utils": "^0.9.0",
     "@tanstack/react-query": "^5.0.0",
     "@wagmi/core": "^2.20.3",
     "react": "^19.0.0",
@@ -332,21 +323,12 @@
 exports[`Export Snapshot Tests > Solana Export Snapshots > should match snapshot for package.json with Solana dependencies > package-json-solana 1`] = `
 {
   "dependencies": {
-<<<<<<< HEAD
-    "@openzeppelin/ui-builder-adapter-evm": "^0.8.0",
-    "@openzeppelin/ui-builder-react-core": "^0.8.0",
-    "@openzeppelin/ui-builder-renderer": "^0.8.0",
-    "@openzeppelin/ui-builder-types": "^0.8.0",
-    "@openzeppelin/ui-builder-ui": "^0.8.0",
-    "@openzeppelin/ui-builder-utils": "^0.8.0",
-=======
-    "@openzeppelin/contracts-ui-builder-adapter-evm": "^0.9.0",
-    "@openzeppelin/contracts-ui-builder-react-core": "^0.9.0",
-    "@openzeppelin/contracts-ui-builder-renderer": "^0.9.0",
-    "@openzeppelin/contracts-ui-builder-types": "^0.9.0",
-    "@openzeppelin/contracts-ui-builder-ui": "^0.9.0",
-    "@openzeppelin/contracts-ui-builder-utils": "^0.9.0",
->>>>>>> 75ea24e1
+    "@openzeppelin/ui-builder-adapter-evm": "^0.9.0",
+    "@openzeppelin/ui-builder-react-core": "^0.9.0",
+    "@openzeppelin/ui-builder-renderer": "^0.9.0",
+    "@openzeppelin/ui-builder-types": "^0.9.0",
+    "@openzeppelin/ui-builder-ui": "^0.9.0",
+    "@openzeppelin/ui-builder-utils": "^0.9.0",
     "@tanstack/react-query": "^5.0.0",
     "@wagmi/core": "^2.20.3",
     "react": "^19.0.0",
